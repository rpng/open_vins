/*
 * OpenVINS: An Open Platform for Visual-Inertial Research
 * Copyright (C) 2019 Patrick Geneva
 * Copyright (C) 2019 Kevin Eckenhoff
 * Copyright (C) 2019 Guoquan Huang
 * Copyright (C) 2019 OpenVINS Contributors
 *
 * This program is free software: you can redistribute it and/or modify
 * it under the terms of the GNU General Public License as published by
 * the Free Software Foundation, either version 3 of the License, or
 * (at your option) any later version.
 *
 * This program is distributed in the hope that it will be useful,
 * but WITHOUT ANY WARRANTY; without even the implied warranty of
 * MERCHANTABILITY or FITNESS FOR A PARTICULAR PURPOSE.  See the
 * GNU General Public License for more details.
 *
 * You should have received a copy of the GNU General Public License
 * along with this program.  If not, see <https://www.gnu.org/licenses/>.
 */

#include "TrackArr.h"

using namespace ov_core;

using std::vector;
using std::pair;
using std::cout;
using std::endl;
using Eigen::Matrix3d; 
using Eigen::Vector3d;
using Eigen::VectorXf;
using cv::Mat;
using cv::Point2d;

TrackArr::TrackArr(Mat camera_matrix) {
    camera_matrix_ = camera_matrix;
}

void TrackArr::push_back(const double timestamp, const vector<vector<pair<size_t,VectorXf>>> &feats) {
    // Change data
    pts_old = pts_prev;
    pts_prev = pts_curr;
    pts_curr.clear();
    timestamps.at(0) = timestamps.at(1);
    timestamps.at(1) = timestamps.at(2);
    timestamps.at(2) = timestamp;

    // Update our feature database, with theses new observations
    // NOTE: we add the "currid" since we need to offset the simulator
    // NOTE: ids by the number of aruoc tags we have specified as tracking

    // traverse for each camera
    for (size_t i = 0; i < feats.size(); i ++) {
        // traverse for each feature point
        for (const auto &feat : feats.at(i)) {
            // Get our id value
            size_t id = feat.first;
            // Create the keypoint
            Point2d pt;
            pt.x = feat.second(0);
            pt.y = feat.second(1);
            
            pts_curr.insert(pair<size_t, Point2d>(id, pt));
        }
    }

}

void TrackArr::show(){
    // TODO: left for real-world simulation

    cout << "pts_old  [size : " << pts_old.size() <<  "]" << endl;
    for (auto it = pts_old.cbegin(); it != pts_old.cend(); ++it) {
        cout << "id " << it->first << ": (" << it->second.x << ", " << it->second.y << ")\n";
    }

    cout << "pts_prev [size : " << pts_prev.size() <<  "]" << endl;
    for (auto it = pts_prev.cbegin(); it != pts_prev.cend(); ++it) {
        cout << "id " << it->first << ": (" << it->second.x << ", " << it->second.y << ")\n";
    }

    cout << "pts_curr [size : " << pts_curr.size() <<  "]" << endl;
    for (auto it = pts_curr.cbegin(); it != pts_curr.cend(); ++it) {
        cout << "id " << it->first << ": (" << it->second.x << ", " << it->second.y << ")\n";
    }

    return;
}

void TrackArr::calc_motion(Vector3d& w, Vector3d& wd, Matrix3d& R) {
    // TODO: calculate relative motion between two consecutive camera frames
    // ASSUMPTION: all features are identified by each corresponding label

    vector<Point2d> pts1, pts2, pts3, pts4;
    Mat E_0to1, R_0to1, t_0to1, E_1to2, R_1to2, t_1to2, mask;

    // get correponding pairs between (k-2, k-1) and (k-1, k)
    get_keypoint_pairs_prev(pts1, pts2);
    get_keypoint_pairs_curr(pts3, pts4);

    // do not start estimating essential matrix when less than five points are given
    if ((pts1.size() < 8) || (pts3.size() < 8)) {
        printf(RED "[SIM]: Motion estimation failed. Requires points more than four. \n" RESET);
        R.setIdentity(3, 3);
        return;
    }
    
    // estimate R_0to1 (rotation between k-2 and k-1) and R_1to2 (rotation between k-1 and k)
    E_0to1 = cv::findEssentialMat(pts1, pts2, camera_matrix_, cv::FM_RANSAC, 0.99, 1., mask);
    cv::recoverPose(E_0to1, pts1, pts2, camera_matrix_, R_0to1, t_0to1, mask);
    E_1to2 = findEssentialMat(pts3, pts4, camera_matrix_, cv::FM_RANSAC, 0.99, 1., mask);
    cv::recoverPose(E_1to2, pts3, pts4, camera_matrix_, R_1to2, t_1to2, mask);

    // estimate w_prev (angular velocity at k-1) and w_curr (angular velocity at k)
    double dt_prev = (timestamps.at(1) - timestamps.at(0));
    double dt_curr = (timestamps.at(2) - timestamps.at(1));
    Matrix3d R_0to1_e, R_1to2_e;
    cv::cv2eigen(R_0to1, R_0to1_e);
    cv::cv2eigen(R_1to2, R_1to2_e);
    
<<<<<<< HEAD
    Matrix3d v_skewed = R_1to2_e - R_1to2_e.transpose();
    Vector3d v; 
    v << -v_skewed(1, 2), v_skewed(0, 2), -v_skewed(0, 1);
    double w_norm = asin(v.norm() / 2) / dt_curr;
    w = R_1to2_e * v.normalized() * w_norm;

=======
    Matrix3d W_curr_skewed = R_1to2_e - R_1to2_e.transpose();
    Vector3d w_curr; 
    w_curr << -W_curr_skewed(1, 2), W_curr_skewed(0, 2), -W_curr_skewed(0, 1);  // caution: scaled w_curr
    double w_norm = asin(w_curr.norm() / 2) / dt_curr;
    w_curr = w_curr.normalized() * w_norm;
    
    w = w_curr;
>>>>>>> 24e70d5e
    // TODO: Add wd here
    R = R_1to2_e;
    
    return ;
}

void TrackArr::get_keypoint_pairs_prev(vector<Point2d>& pts1, vector<Point2d>& pts2) {
    // Match keypoint pairs by comparing pts_old and pts_prev
    std::map<size_t, Point2d>::iterator iter;
    for(iter = pts_old.begin(); iter != pts_old.end(); iter ++) {
        if (pts_prev.find(iter->first) != pts_prev.end()) {
            pts1.emplace_back(iter->second);
            pts2.emplace_back((pts_prev.find(iter->first))->second);
            // cout << "pts_old : (" << iter->second.x << ", " << iter->second.y << ")  [ID: " << iter->first;
            // cout << "] matches pts_prev: (" << pts_prev.find(iter->first)->second.x << ", " << pts_prev.find(iter->first)->second.y << ")" << endl;
        }
    }
    // cout << "-- Match completed. pts_old.size() : " << pts1.size() << ", pts_prev.size(): " << pts2.size() << endl;
}

void TrackArr::get_keypoint_pairs_curr(vector<Point2d>& pts1, vector<Point2d>& pts2) {
    // Match keypoint pairs by comparing pts_prev and pts_curr
    std::map<size_t, Point2d>::iterator iter;
    for(iter = pts_prev.begin(); iter != pts_prev.end(); iter ++) {
        if (pts_curr.find(iter->first) != pts_curr.end()) {
            pts1.emplace_back(iter->second);
            pts2.emplace_back((pts_curr.find(iter->first))->second);
            // cout << "pts_prev: (" << iter->second.x << ", " << iter->second.y << ")  [ID: " << iter->first;
            // cout << "] matches pts_curr: (" << pts_curr.find(iter->first)->second.x << ", " << pts_curr.find(iter->first)->second.y << ")" << endl;
        }
    }
    // cout << "-- Match completed. pts_prev.size(): " << pts1.size() << ", pts_curr.size(): " << pts2.size() << endl;
}<|MERGE_RESOLUTION|>--- conflicted
+++ resolved
@@ -111,30 +111,20 @@
     cv::recoverPose(E_0to1, pts1, pts2, camera_matrix_, R_0to1, t_0to1, mask);
     E_1to2 = findEssentialMat(pts3, pts4, camera_matrix_, cv::FM_RANSAC, 0.99, 1., mask);
     cv::recoverPose(E_1to2, pts3, pts4, camera_matrix_, R_1to2, t_1to2, mask);
-
-    // estimate w_prev (angular velocity at k-1) and w_curr (angular velocity at k)
+    
     double dt_prev = (timestamps.at(1) - timestamps.at(0));
     double dt_curr = (timestamps.at(2) - timestamps.at(1));
     Matrix3d R_0to1_e, R_1to2_e;
     cv::cv2eigen(R_0to1, R_0to1_e);
     cv::cv2eigen(R_1to2, R_1to2_e);
     
-<<<<<<< HEAD
+    // estimate w (angular velocity at k)
     Matrix3d v_skewed = R_1to2_e - R_1to2_e.transpose();
     Vector3d v; 
     v << -v_skewed(1, 2), v_skewed(0, 2), -v_skewed(0, 1);
     double w_norm = asin(v.norm() / 2) / dt_curr;
     w = R_1to2_e * v.normalized() * w_norm;
 
-=======
-    Matrix3d W_curr_skewed = R_1to2_e - R_1to2_e.transpose();
-    Vector3d w_curr; 
-    w_curr << -W_curr_skewed(1, 2), W_curr_skewed(0, 2), -W_curr_skewed(0, 1);  // caution: scaled w_curr
-    double w_norm = asin(w_curr.norm() / 2) / dt_curr;
-    w_curr = w_curr.normalized() * w_norm;
-    
-    w = w_curr;
->>>>>>> 24e70d5e
     // TODO: Add wd here
     R = R_1to2_e;
     
