
#include "../include/butterworth/butterworth.h"
#include <iostream>

// constructor
Filter::Filter(ros::NodeHandle& nodeHandle,
       ros::NodeHandle& privateNodeHandle) :
  nh(nodeHandle),
  pnh(privateNodeHandle)
{
  initalised = false;
}

float Filter::apply(filter_state &state, float sample) {
  if(!initalised){
    initalised = true;
    return reset(state, sample);
  }
  state.xs[0] = state.xs[1];
  state.xs[1] = state.xs[2];
  state.xs[2] = sample / gain_;
  state.ys[0] = state.ys[1];
  state.ys[1] = state.ys[2];
  state.ys[2] = (state.xs[0] + state.xs[2]) + 2 * state.xs[1] 
                     + (a_[0] * state.ys[0]) + (a_[1] * state.ys[1]);
  
  float prev_output = state.ys[1];
  float output = state.ys[2];
  float dt = std::fabs(output - prev_output);
  if (isnan(output)){
      std::cout<<"Nan ssample" << sample <<std::endl;
      return sample;
  }

  if (dt>5.0) { // check if filter state has converged yet
        std::cout<<"jump history" <<std::endl;
    return sample;
  }

  return output;
}

float Filter::reset(filter_state &state, float sample) {
  for (int i; i<3; i++) {
    state.xs[i] = sample;
    state.ys[i] = sample;
  }
  return sample;
}

void Filter::imuCallback(const sensor_msgs::ImuConstPtr& msg_in) {
  sensor_msgs::Imu msg_out = *msg_in;

  msg_out.linear_acceleration.x = apply(ax, msg_in->linear_acceleration.x);
  msg_out.linear_acceleration.y = apply(ay, msg_in->linear_acceleration.y);
  msg_out.linear_acceleration.z = apply(az, msg_in->linear_acceleration.z);

  msg_out.angular_velocity.x = apply(wx, msg_in->angular_velocity.x);
  msg_out.angular_velocity.y = apply(wy, msg_in->angular_velocity.y);
  msg_out.angular_velocity.z = apply(wz, msg_in->angular_velocity.z);

  ros::Time shifted_stamp = msg_out.header.stamp;
  shift_stamp(shifted_stamp, filter_delay);
  msg_out.header.stamp = shifted_stamp;
  imu_pub.publish(msg_out);
}

void Filter::shift_stamp(ros::Time& stamp, double delay) {
  stamp = ros::Time(stamp.toSec() - delay);
}

void Filter::setup() {
  imu_sub = nh.subscribe("/zed_nodelet/imu/data_raw", 100, &Filter::imuCallback, this);
<<<<<<< HEAD
  imu_pub = nh.advertise<sensor_msgs::Imu>("/zed_nodelet/imu/data_raw_filtered", 100);
=======
  imu_pub = nh.advertise<sensor_msgs::Imu>("/race4/imu/data_raw_filtered", 100);
>>>>>>> 3b44f58f

  pnh.param("corner_freq", corner_freq, 50);
  pnh.param("filter_delay", filter_delay, 0.0);

  // Coefficients from http://www-users.cs.york.ac.uk/~fisher/mkfilter/trad.html
  // filtertype = Butterworth
  // passtype = Lowpass
  // ripple =
  // order = 2
  // samplerate = 200
  /*
  switch (corner_freq) { // corner frq in Hz
    case 10:
      gain_ = 4.979245121e+01;
      a_[0] = -0.6413515381;
      a_[1] = 1.5610180758;
      break;
    case 20:
      gain_ = 1.482463775e+01;
      a_[0] = -0.4128015981;
      a_[1] = 1.1429805025;
      break;
    case 30:
      gain_ = 7.627390391e+00;
      a_[0] = -0.2722149379;
      a_[1] = 0.7477891783;
      break;
    case 40:
      gain_ = 4.840925170e+00;
      a_[0] = -0.1958157127;
      a_[1] = 0.3695273774;
      break;
    case 50:
      gain_ = 3.414213562e+00;
      a_[0] = -0.1715728753;
      a_[1] = 0.0000000000;
      break;
    default:
      ROS_WARN("Cutoff frequency %dHz not supported!", corner_freq);
      corner_freq = 20;
      gain_ = 1.482463775e+01;
      a_[0] = -0.4128015981;
      a_[1] = 1.1429805025;
  }
  */

  // freq = 400
  switch (corner_freq) { // corner frq in Hz
    case 10:
      gain_ =1.804169259e+002; 
      a_[0] = -0.8008026467;
      a_[1] =  1.7786317778;
      break;
    case 20:
      gain_ = 4.979245121e+001;
      a_[0] = -0.6413515381;
      a_[1] = 1.5610180758;
      break;
    case 30:
      gain_ = 2.424034560e+001;
      a_[0] = -0.5139818942;
      a_[1] =  1.3489677453;
      break;
    case 40:
      gain_ = 1.482463775e+001;
      a_[0] = -0.4128015981 ;
      a_[1] =  1.1429805025;
      break;
    case 50:
      gain_ =1.024264069e+001;
      a_[0] = -0.3333333333;
      a_[1] = 0.9428090416;
      break;
    default:
      ROS_WARN("Cutoff frequency %dHz not supported!", corner_freq);
      corner_freq = 20;
      gain_ = 1.482463775e+01;
      a_[0] = -0.4128015981;
      a_[1] = 1.1429805025;
  }


  ROS_INFO("[IMU filter] Using butterworth filter with corner frequency %dHz", corner_freq);
}

/*int main(int argc, char** argv) {
  ros::init(argc, argv, "butterworth_node");

  ros::NodeHandle nh;
  ros::NodeHandle pnh("~");

  Filter *butterworth_node= new Filter(nh, pnh);
  butterworth_node->setup();

  ros::spin();

  return 0;
}*/<|MERGE_RESOLUTION|>--- conflicted
+++ resolved
@@ -29,7 +29,7 @@
   float dt = std::fabs(output - prev_output);
   if (isnan(output)){
       std::cout<<"Nan ssample" << sample <<std::endl;
-      return sample;
+      return 0.0;
   }
 
   if (dt>5.0) { // check if filter state has converged yet
@@ -71,11 +71,8 @@
 
 void Filter::setup() {
   imu_sub = nh.subscribe("/zed_nodelet/imu/data_raw", 100, &Filter::imuCallback, this);
-<<<<<<< HEAD
   imu_pub = nh.advertise<sensor_msgs::Imu>("/zed_nodelet/imu/data_raw_filtered", 100);
-=======
   imu_pub = nh.advertise<sensor_msgs::Imu>("/race4/imu/data_raw_filtered", 100);
->>>>>>> 3b44f58f
 
   pnh.param("corner_freq", corner_freq, 50);
   pnh.param("filter_delay", filter_delay, 0.0);
