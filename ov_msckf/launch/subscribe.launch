--- conflicted
+++ resolved
@@ -76,20 +76,12 @@
         <param name="publish_global_to_imu_tf" type="bool" value="false"/>
         <param name="publish_world_to_body_tf" type="bool" value="false"/>
         <param name="publish_calibration_tf" type="bool" value="false"/>
-<<<<<<< HEAD
         <!-- <remap from="/zedm/zed_node/imu/data_raw" to="/zed_nodelet/imu/data_raw" />
         <remap from="/zedm/zed_node/left_raw/image_raw_gray" to="/zed_nodelet/left_raw/image_raw_gray" />
         <remap from="/zedm/zed_node/right_raw/image_raw_gray" to="/zed_nodelet/right_raw/image_raw_gray" /> -->
         <!-- remap from="/OvmsckfNodeletClass_loader/odomworld" to="/OvmsckfNodeletClass_loader/odomworld_laptop" / -->
-=======
 
-        <remap from="/zedm/zed_node/imu/data_raw" to="/zed_nodelet/imu/data_raw" />
-        <remap from="/zedm/zed_node/left_raw/image_raw_gray" to="/zed_nodelet/left_raw/image_raw_gray" />
-        <remap from="/zedm/zed_node/right_raw/image_raw_gray" to="/zed_nodelet/right_raw/image_raw_gray" />
-        <remap from="/OvmsckfNodeletClass_loader/odomworld" to="/OvmsckfNodeletClass_loader/odomworld_laptop" />
-
->>>>>>> 0baddf8e
-	</node>
+   	</node>
 
     <!-- Camera Model and Name -->
     <arg name="camera_name"           default="zedm" /> <!-- The name you want -->
