--- conflicted
+++ resolved
@@ -66,10 +66,7 @@
 
     <node pkg="nodelet" type="nodelet" args="manager"
     name="ovmsckf_nodelet_manager" output="screen">
-<<<<<<< HEAD
-=======
-        
->>>>>>> 05749976
+
     </node>
 
 	
@@ -79,13 +76,12 @@
         <param name="publish_global_to_imu_tf" type="bool" value="false"/>
         <param name="publish_world_to_body_tf" type="bool" value="false"/>
         <param name="publish_calibration_tf" type="bool" value="false"/>
-<<<<<<< HEAD
-=======
+
         <remap from="/zedm/zed_node/imu/data_raw" to="/zed_nodelet/imu/data_raw" />
         <remap from="/zedm/zed_node/left_raw/image_raw_gray" to="/zed_nodelet/left_raw/image_raw_gray" />
         <remap from="/zedm/zed_node/right_raw/image_raw_gray" to="/zed_nodelet/right_raw/image_raw_gray" />
         <remap from="/OvmsckfNodeletClass_loader/odomworld" to="/OvmsckfNodeletClass_loader/odomworld_laptop" />
->>>>>>> 05749976
+
 	</node>
 
     <!-- Camera Model and Name -->
@@ -118,40 +114,14 @@
     <arg name="cam_yaw"               default="0.0" />
 
 
-<<<<<<< HEAD
-    <node pkg="nodelet" type="nodelet" args="load zed_nodelets/ZEDWrapperNodelet ovmsckf_nodelet_manager"
-=======
+
     <!-- <node pkg="nodelet" type="nodelet" args="load zed_nodelets/ZEDWrapperNodelet ovmsckf_nodelet_manager"
->>>>>>> 05749976
+
     name="zed_nodelet" output="screen">
         <rosparam file="$(find zed_wrapper)/params/common_arpl.yaml" command="load" />
         <rosparam file="$(find zed_wrapper)/params/$(arg camera_model)_arpl.yaml" command="load" />
 
-<<<<<<< HEAD
-        <!-- Camera name -->
-        <param name="general/camera_name"               value="$(arg camera_name)" />
 
-        <!-- Base frame -->
-        <param name="general/base_frame"                value="$(arg base_frame)" />
-
-        <!-- SVO file path -->
-        <param name="svo_file"                          value="$(arg svo_file)" />
-
-        <!-- Remote stream -->
-        <param name="stream"                            value="$(arg stream)" />
-
-        <!-- Camera ID -->
-        <param name="general/zed_id"                    value="$(arg camera_id)" />
-
-        <!-- GPU ID -->
-        <param name="general/gpu_id"                    value="$(arg gpu_id)" />
-	</node>
-    
-	 <node pkg="nodelet" type="nodelet" args="load butterworth_nodelet/OvfilterNodeletClass ovmsckf_nodelet_manager"
-	    name="butterworth_nodelet" output="screen">
-
-	</node>   
-=======
         <param name="general/camera_name"               value="$(arg camera_name)" />
 
         <param name="general/base_frame"                value="$(arg base_frame)" />
@@ -167,5 +137,5 @@
 	    name="butterworth_nodelet" output="screen">
 
 	</node>     -->
->>>>>>> 05749976
+
 </launch>