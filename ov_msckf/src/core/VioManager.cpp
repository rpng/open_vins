/*
 * OpenVINS: An Open Platform for Visual-Inertial Research
 * Copyright (C) 2018-2022 Patrick Geneva
 * Copyright (C) 2018-2022 Guoquan Huang
 * Copyright (C) 2018-2022 OpenVINS Contributors
 * Copyright (C) 2018-2019 Kevin Eckenhoff
 *
 * This program is free software: you can redistribute it and/or modify
 * it under the terms of the GNU General Public License as published by
 * the Free Software Foundation, either version 3 of the License, or
 * (at your option) any later version.
 *
 * This program is distributed in the hope that it will be useful,
 * but WITHOUT ANY WARRANTY; without even the implied warranty of
 * MERCHANTABILITY or FITNESS FOR A PARTICULAR PURPOSE.  See the
 * GNU General Public License for more details.
 *
 * You should have received a copy of the GNU General Public License
 * along with this program.  If not, see <https://www.gnu.org/licenses/>.
 */

#include "VioManager.h"

#include "feat/Feature.h"
#include "feat/FeatureDatabase.h"
#include "feat/FeatureInitializer.h"
#include "track/TrackAruco.h"
#include "track/TrackDescriptor.h"
#include "track/TrackKLT.h"
#include "track/TrackSIM.h"
#include "types/Landmark.h"
#include "types/LandmarkRepresentation.h"
#include "utils/opencv_lambda_body.h"
#include "utils/print.h"
#include "utils/sensor_data.h"

#include "init/InertialInitializer.h"

#include "state/Propagator.h"
#include "state/State.h"
#include "state/StateHelper.h"
#include "update/UpdaterMSCKF.h"
#include "update/UpdaterSLAM.h"
#include "update/UpdaterZeroVelocity.h"

using namespace ov_core;
using namespace ov_type;
using namespace ov_msckf;

VioManager::VioManager(VioManagerOptions &params_) : thread_init_running(false), thread_init_success(false) {

  // Nice startup message
  PRINT_DEBUG("=======================================\n");
  PRINT_DEBUG("OPENVINS ON-MANIFOLD EKF IS STARTING\n");
  PRINT_DEBUG("=======================================\n");

  // Nice debug
  this->params = params_;
  params.print_and_load_estimator();
  params.print_and_load_noise();
  params.print_and_load_state();
  params.print_and_load_trackers();

  // This will globally set the thread count we will use
  // -1 will reset to the system default threading (usually the num of cores)
  cv::setNumThreads(params.use_multi_threading ? -1 : 0);
  cv::setRNGSeed(0);

  // Create the state!!
  state = std::make_shared<State>(params.state_options);

  // Set the IMU intrinsics
  state->_calib_imu_dw->set_value(params.vec_dw);
  state->_calib_imu_dw->set_fej(params.vec_dw);
  state->_calib_imu_da->set_value(params.vec_da);
  state->_calib_imu_da->set_fej(params.vec_da);
  state->_calib_imu_tg->set_value(params.vec_tg);
  state->_calib_imu_tg->set_fej(params.vec_tg);
  state->_calib_imu_GYROtoIMU->set_value(params.q_GYROtoIMU);
  state->_calib_imu_GYROtoIMU->set_fej(params.q_GYROtoIMU);
  state->_calib_imu_ACCtoIMU->set_value(params.q_ACCtoIMU);
  state->_calib_imu_ACCtoIMU->set_fej(params.q_ACCtoIMU);

  // Timeoffset from camera to IMU
  Eigen::VectorXd temp_camimu_dt;
  temp_camimu_dt.resize(1);
  temp_camimu_dt(0) = params.calib_camimu_dt;
  state->_calib_dt_CAMtoIMU->set_value(temp_camimu_dt);
  state->_calib_dt_CAMtoIMU->set_fej(temp_camimu_dt);

  // Loop through and load each of the cameras
  state->_cam_intrinsics_cameras = params.camera_intrinsics;
  for (int i = 0; i < state->_options.num_cameras; i++) {
    state->_cam_intrinsics.at(i)->set_value(params.camera_intrinsics.at(i)->get_value());
    state->_cam_intrinsics.at(i)->set_fej(params.camera_intrinsics.at(i)->get_value());
    state->_calib_IMUtoCAM.at(i)->set_value(params.camera_extrinsics.at(i));
    state->_calib_IMUtoCAM.at(i)->set_fej(params.camera_extrinsics.at(i));
  }

  //===================================================================================
  //===================================================================================
  //===================================================================================

  // If we are recording statistics, then open our file
  if (params.record_timing_information) {
    // If the file exists, then delete it
    if (boost::filesystem::exists(params.record_timing_filepath)) {
      boost::filesystem::remove(params.record_timing_filepath);
      PRINT_INFO(YELLOW "[STATS]: found old file found, deleted...\n" RESET);
    }
    // Create the directory that we will open the file in
    boost::filesystem::path p(params.record_timing_filepath);
    boost::filesystem::create_directories(p.parent_path());
    // Open our statistics file!
    of_statistics.open(params.record_timing_filepath, std::ofstream::out | std::ofstream::app);
    // Write the header information into it
    of_statistics << "# timestamp (sec),tracking,propagation,msckf update,";
    if (state->_options.max_slam_features > 0) {
      of_statistics << "slam update,slam delayed,";
    }
    of_statistics << "re-tri & marg,total" << std::endl;
  }

  //===================================================================================
  //===================================================================================
  //===================================================================================

  // Let's make a feature extractor
  // NOTE: after we initialize we will increase the total number of feature tracks
  // NOTE: we will split the total number of features over all cameras uniformly
  trackDATABASE = std::make_shared<FeatureDatabase>();
  int init_max_features = std::floor((double)params.init_options.init_max_features / (double)params.state_options.num_cameras);
  if (params.use_klt) {
    trackFEATS = std::shared_ptr<TrackBase>(new TrackKLT(state->_cam_intrinsics_cameras, init_max_features,
                                                         state->_options.max_aruco_features, params.use_stereo, params.histogram_method,
                                                         params.fast_threshold, params.grid_x, params.grid_y, params.min_px_dist));
  } else {
    trackFEATS = std::shared_ptr<TrackBase>(new TrackDescriptor(
        state->_cam_intrinsics_cameras, init_max_features, state->_options.max_aruco_features, params.use_stereo, params.histogram_method,
        params.fast_threshold, params.grid_x, params.grid_y, params.min_px_dist, params.knn_ratio));
  }

  // Initialize our aruco tag extractor
  if (params.use_aruco) {
    trackARUCO = std::shared_ptr<TrackBase>(new TrackAruco(state->_cam_intrinsics_cameras, state->_options.max_aruco_features,
                                                           params.use_stereo, params.histogram_method, params.downsize_aruco));
  }

  // Initialize our state propagator
  propagator = std::make_shared<Propagator>(params.imu_noises, params.gravity_mag);

  // Our state initialize
  initializer = std::make_shared<ov_init::InertialInitializer>(params.init_options, trackFEATS->get_feature_database());

  // Make the updater!
  updaterMSCKF = std::make_shared<UpdaterMSCKF>(params.msckf_options, params.featinit_options);
  updaterSLAM = std::make_shared<UpdaterSLAM>(params.slam_options, params.aruco_options, params.featinit_options);

  // If we are using zero velocity updates, then create the updater
  if (params.try_zupt) {
    updaterZUPT = std::make_shared<UpdaterZeroVelocity>(params.zupt_options, params.imu_noises, trackFEATS->get_feature_database(),
                                                        propagator, params.gravity_mag, params.zupt_max_velocity,
                                                        params.zupt_noise_multiplier, params.zupt_max_disparity);
  }

  // Feature initializer for active tracks
  active_tracks_initializer = std::make_shared<FeatureInitializer>(params.featinit_options);
}

void VioManager::feed_measurement_imu(const ov_core::ImuData &message) {

  // The oldest time we need IMU with is the last clone
  // We shouldn't really need the whole window, but if we go backwards in time we will
  double oldest_time = state->margtimestep();
  if (oldest_time > state->_timestamp) {
    oldest_time = -1;
  }
  propagator->feed_imu(message, oldest_time);

  // Push back to our initializer
  if (!is_initialized_vio) {
    initializer->feed_imu(message, oldest_time);
  }

  // Push back to the zero velocity updater if we have it
  if (is_initialized_vio && updaterZUPT != nullptr) {
    updaterZUPT->feed_imu(message, oldest_time);
  }
}

void VioManager::feed_measurement_simulation(double timestamp, const std::vector<int> &camids,
                                             const std::vector<std::vector<std::pair<size_t, Eigen::VectorXf>>> &feats) {

  // Start timing
  rT1 = boost::posix_time::microsec_clock::local_time();

  // Check if we actually have a simulated tracker
  // If not, recreate and re-cast the tracker to our simulation tracker
  std::shared_ptr<TrackSIM> trackSIM = std::dynamic_pointer_cast<TrackSIM>(trackFEATS);
  if (trackSIM == nullptr) {
    // Replace with the simulated tracker
    trackSIM = std::make_shared<TrackSIM>(state->_cam_intrinsics_cameras, state->_options.max_aruco_features);
    trackFEATS = trackSIM;
    PRINT_WARNING(RED "[SIM]: casting our tracker to a TrackSIM object!\n" RESET);
  }

  // Feed our simulation tracker
  trackSIM->feed_measurement_simulation(timestamp, camids, feats);
  if (is_initialized_vio) {
    trackDATABASE->append_new_measurements(trackSIM->get_feature_database());
  }
  rT2 = boost::posix_time::microsec_clock::local_time();

  // Check if we should do zero-velocity, if so update the state with it
  // Note that in the case that we only use in the beginning initialization phase
  // If we have since moved, then we should never try to do a zero velocity update!
  if (is_initialized_vio && updaterZUPT != nullptr && (!params.zupt_only_at_beginning || !has_moved_since_zupt)) {
    // If the same state time, use the previous timestep decision
    if (state->_timestamp != timestamp) {
      did_zupt_update = updaterZUPT->try_update(state, timestamp);
    }
    if (did_zupt_update) {
      return;
    }
  }

  // If we do not have VIO initialization, then return an error
  if (!is_initialized_vio) {
    PRINT_ERROR(RED "[SIM]: your vio system should already be initialized before simulating features!!!\n" RESET);
    PRINT_ERROR(RED "[SIM]: initialize your system first before calling feed_measurement_simulation()!!!!\n" RESET);
    std::exit(EXIT_FAILURE);
  }

  // Call on our propagate and update function
  // Simulation is either all sync, or single camera...
  ov_core::CameraData message;
  message.timestamp = timestamp;
  for (auto const &camid : camids) {
    int width = state->_cam_intrinsics_cameras.at(camid)->w();
    int height = state->_cam_intrinsics_cameras.at(camid)->h();
    message.sensor_ids.push_back(camid);
    message.images.push_back(cv::Mat::zeros(cv::Size(width, height), CV_8UC1));
    message.masks.push_back(cv::Mat::zeros(cv::Size(width, height), CV_8UC1));
  }
  do_feature_propagate_update(message);
}

void VioManager::track_image_and_update(const ov_core::CameraData &message_const) {

  // Start timing
  rT1 = boost::posix_time::microsec_clock::local_time();

  // Assert we have valid measurement data and ids
  assert(!message_const.sensor_ids.empty());
  assert(message_const.sensor_ids.size() == message_const.images.size());
  for (size_t i = 0; i < message_const.sensor_ids.size() - 1; i++) {
    assert(message_const.sensor_ids.at(i) != message_const.sensor_ids.at(i + 1));
  }

  // Downsample if we are downsampling
  ov_core::CameraData message = message_const;
  for (size_t i = 0; i < message.sensor_ids.size() && params.downsample_cameras; i++) {
    cv::Mat img = message.images.at(i);
    cv::Mat mask = message.masks.at(i);
    cv::Mat img_temp, mask_temp;
    cv::pyrDown(img, img_temp, cv::Size(img.cols / 2.0, img.rows / 2.0));
    message.images.at(i) = img_temp;
    cv::pyrDown(mask, mask_temp, cv::Size(mask.cols / 2.0, mask.rows / 2.0));
    message.masks.at(i) = mask_temp;
  }

  // Perform our feature tracking!
  trackFEATS->feed_new_camera(message);
  if (is_initialized_vio) {
    trackDATABASE->append_new_measurements(trackFEATS->get_feature_database());
  }

  // If the aruco tracker is available, the also pass to it
  // NOTE: binocular tracking for aruco doesn't make sense as we by default have the ids
  // NOTE: thus we just call the stereo tracking if we are doing binocular!
  if (is_initialized_vio && trackARUCO != nullptr) {
    trackARUCO->feed_new_camera(message);
    trackDATABASE->append_new_measurements(trackARUCO->get_feature_database());
  }
  rT2 = boost::posix_time::microsec_clock::local_time();

  // Check if we should do zero-velocity, if so update the state with it
  // Note that in the case that we only use in the beginning initialization phase
  // If we have since moved, then we should never try to do a zero velocity update!
  if (is_initialized_vio && updaterZUPT != nullptr && (!params.zupt_only_at_beginning || !has_moved_since_zupt)) {
    // If the same state time, use the previous timestep decision
    if (state->_timestamp != message.timestamp) {
      did_zupt_update = updaterZUPT->try_update(state, message.timestamp);
    }
    if (did_zupt_update) {
      return;
    }
  }

  // If we do not have VIO initialization, then try to initialize
  // TODO: Or if we are trying to reset the system, then do that here!
  if (!is_initialized_vio) {
    is_initialized_vio = try_to_initialize(message);
    if (!is_initialized_vio) {
      double time_track = (rT2 - rT1).total_microseconds() * 1e-6;
      PRINT_DEBUG(BLUE "[TIME]: %.4f seconds for tracking\n" RESET, time_track);
      return;
    }
  }

  // Call on our propagate and update function
  do_feature_propagate_update(message);
}

void VioManager::do_feature_propagate_update(const ov_core::CameraData &message) {

  //===================================================================================
  // State propagation, and clone augmentation
  //===================================================================================

  // Return if the camera measurement is out of order
  if (state->_timestamp > message.timestamp) {
    PRINT_WARNING(YELLOW "image received out of order, unable to do anything (prop dt = %3f)\n" RESET,
                  (message.timestamp - state->_timestamp));
    return;
  }

  // Propagate the state forward to the current update time
  // Also augment it with a new clone!
  // NOTE: if the state is already at the given time (can happen in sim)
  // NOTE: then no need to prop since we already are at the desired timestep
  if (state->_timestamp != message.timestamp) {
    propagator->propagate_and_clone(state, message.timestamp);
  }
  rT3 = boost::posix_time::microsec_clock::local_time();

  // If we have not reached max clones, we should just return...
  // This isn't super ideal, but it keeps the logic after this easier...
  // We can start processing things when we have at least 5 clones since we can start triangulating things...
  if ((int)state->_clones_IMU.size() < std::min(state->_options.max_clone_size, 5)) {
    PRINT_DEBUG("waiting for enough clone states (%d of %d)....\n", (int)state->_clones_IMU.size(),
                std::min(state->_options.max_clone_size, 5));
    return;
  }

  // Return if we where unable to propagate
  if (state->_timestamp != message.timestamp) {
    PRINT_WARNING(RED "[PROP]: Propagator unable to propagate the state forward in time!\n" RESET);
    PRINT_WARNING(RED "[PROP]: It has been %.3f since last time we propagated\n" RESET, message.timestamp - state->_timestamp);
    return;
  }
  has_moved_since_zupt = true;

  //===================================================================================
  // MSCKF features and KLT tracks that are SLAM features
  //===================================================================================

  // Now, lets get all features that should be used for an update that are lost in the newest frame
  // We explicitly request features that have not been deleted (used) in another update step
  std::vector<std::shared_ptr<Feature>> feats_lost, feats_marg, feats_slam;
  feats_lost = trackFEATS->get_feature_database()->features_not_containing_newer(state->_timestamp, false, true);

  // Don't need to get the oldest features until we reach our max number of clones
  if ((int)state->_clones_IMU.size() > state->_options.max_clone_size || (int)state->_clones_IMU.size() > 5) {
    feats_marg = trackFEATS->get_feature_database()->features_containing(state->margtimestep(), false, true);
    if (trackARUCO != nullptr && message.timestamp - startup_time >= params.dt_slam_delay) {
      feats_slam = trackARUCO->get_feature_database()->features_containing(state->margtimestep(), false, true);
    }
  }

  // Remove any lost features that were from other image streams
  // E.g: if we are cam1 and cam0 has not processed yet, we don't want to try to use those in the update yet
  // E.g: thus we wait until cam0 process its newest image to remove features which were seen from that camera
  auto it1 = feats_lost.begin();
  while (it1 != feats_lost.end()) {
    bool found_current_message_camid = false;
    for (const auto &camuvpair : (*it1)->uvs) {
      if (std::find(message.sensor_ids.begin(), message.sensor_ids.end(), camuvpair.first) != message.sensor_ids.end()) {
        found_current_message_camid = true;
        break;
      }
    }
    if (found_current_message_camid) {
      it1++;
    } else {
      it1 = feats_lost.erase(it1);
    }
  }

  // We also need to make sure that the max tracks does not contain any lost features
  // This could happen if the feature was lost in the last frame, but has a measurement at the marg timestep
  it1 = feats_lost.begin();
  while (it1 != feats_lost.end()) {
    if (std::find(feats_marg.begin(), feats_marg.end(), (*it1)) != feats_marg.end()) {
      // PRINT_WARNING(YELLOW "FOUND FEATURE THAT WAS IN BOTH feats_lost and feats_marg!!!!!!\n" RESET);
      it1 = feats_lost.erase(it1);
    } else {
      it1++;
    }
  }

  // Find tracks that have reached max length, these can be made into SLAM features
  std::vector<std::shared_ptr<Feature>> feats_maxtracks;
  auto it2 = feats_marg.begin();
  while (it2 != feats_marg.end()) {
    // See if any of our camera's reached max track
    bool reached_max = false;
    for (const auto &cams : (*it2)->timestamps) {
      if ((int)cams.second.size() > state->_options.max_clone_size) {
        reached_max = true;
        break;
      }
    }
    // If max track, then add it to our possible slam feature list
    if (reached_max) {
      feats_maxtracks.push_back(*it2);
      it2 = feats_marg.erase(it2);
    } else {
      it2++;
    }
  }

  // Count how many aruco tags we have in our state
  int curr_aruco_tags = 0;
  auto it0 = state->_features_SLAM.begin();
  while (it0 != state->_features_SLAM.end()) {
    if ((int)(*it0).second->_featid <= 4 * state->_options.max_aruco_features)
      curr_aruco_tags++;
    it0++;
  }

  // Append a new SLAM feature if we have the room to do so
  // Also check that we have waited our delay amount (normally prevents bad first set of slam points)
  if (state->_options.max_slam_features > 0 && message.timestamp - startup_time >= params.dt_slam_delay &&
      (int)state->_features_SLAM.size() < state->_options.max_slam_features + curr_aruco_tags) {
    // Get the total amount to add, then the max amount that we can add given our marginalize feature array
    int amount_to_add = (state->_options.max_slam_features + curr_aruco_tags) - (int)state->_features_SLAM.size();
    int valid_amount = (amount_to_add > (int)feats_maxtracks.size()) ? (int)feats_maxtracks.size() : amount_to_add;
    // If we have at least 1 that we can add, lets add it!
    // Note: we remove them from the feat_marg array since we don't want to reuse information...
    if (valid_amount > 0) {
      feats_slam.insert(feats_slam.end(), feats_maxtracks.end() - valid_amount, feats_maxtracks.end());
      feats_maxtracks.erase(feats_maxtracks.end() - valid_amount, feats_maxtracks.end());
    }
  }

  // Loop through current SLAM features, we have tracks of them, grab them for this update!
  // Note: if we have a slam feature that has lost tracking, then we should marginalize it out
  // Note: we only enforce this if the current camera message is where the feature was seen from
  // Note: if you do not use FEJ, these types of slam features *degrade* the estimator performance....
  for (std::pair<const size_t, std::shared_ptr<Landmark>> &landmark : state->_features_SLAM) {
    if (trackARUCO != nullptr) {
      std::shared_ptr<Feature> feat1 = trackARUCO->get_feature_database()->get_feature(landmark.second->_featid);
      if (feat1 != nullptr)
        feats_slam.push_back(feat1);
    }
    std::shared_ptr<Feature> feat2 = trackFEATS->get_feature_database()->get_feature(landmark.second->_featid);
    if (feat2 != nullptr)
      feats_slam.push_back(feat2);
    assert(landmark.second->_unique_camera_id != -1);
    bool current_unique_cam =
        std::find(message.sensor_ids.begin(), message.sensor_ids.end(), landmark.second->_unique_camera_id) != message.sensor_ids.end();
    if (feat2 == nullptr && current_unique_cam)
      landmark.second->should_marg = true;
  }

  // Lets marginalize out all old SLAM features here
  // These are ones that where not successfully tracked into the current frame
  // We do *NOT* marginalize out our aruco tags landmarks
  StateHelper::marginalize_slam(state);

  // Separate our SLAM features into new ones, and old ones
  std::vector<std::shared_ptr<Feature>> feats_slam_DELAYED, feats_slam_UPDATE;
  for (size_t i = 0; i < feats_slam.size(); i++) {
    if (state->_features_SLAM.find(feats_slam.at(i)->featid) != state->_features_SLAM.end()) {
      feats_slam_UPDATE.push_back(feats_slam.at(i));
      // PRINT_DEBUG("[UPDATE-SLAM]: found old feature %d (%d
      // measurements)\n",(int)feats_slam.at(i)->featid,(int)feats_slam.at(i)->timestamps_left.size());
    } else {
      feats_slam_DELAYED.push_back(feats_slam.at(i));
      // PRINT_DEBUG("[UPDATE-SLAM]: new feature ready %d (%d
      // measurements)\n",(int)feats_slam.at(i)->featid,(int)feats_slam.at(i)->timestamps_left.size());
    }
  }

  // Concatenate our MSCKF feature arrays (i.e., ones not being used for slam updates)
  std::vector<std::shared_ptr<Feature>> featsup_MSCKF = feats_lost;
  featsup_MSCKF.insert(featsup_MSCKF.end(), feats_marg.begin(), feats_marg.end());
  featsup_MSCKF.insert(featsup_MSCKF.end(), feats_maxtracks.begin(), feats_maxtracks.end());

  //===================================================================================
  // Now that we have a list of features, lets do the EKF update for MSCKF and SLAM!
  //===================================================================================

  // Sort based on track length
  // TODO: we should have better selection logic here (i.e. even feature distribution in the FOV etc..)
  // TODO: right now features that are "lost" are at the front of this vector, while ones at the end are long-tracks
  std::sort(featsup_MSCKF.begin(), featsup_MSCKF.end(), [](const std::shared_ptr<Feature> &a, const std::shared_ptr<Feature> &b) -> bool {
    size_t asize = 0;
    size_t bsize = 0;
    for (const auto &pair : a->timestamps)
      asize += pair.second.size();
    for (const auto &pair : b->timestamps)
      bsize += pair.second.size();
    return asize < bsize;
  });

  // Pass them to our MSCKF updater
  // NOTE: if we have more then the max, we select the "best" ones (i.e. max tracks) for this update
  // NOTE: this should only really be used if you want to track a lot of features, or have limited computational resources
  if ((int)featsup_MSCKF.size() > state->_options.max_msckf_in_update)
    featsup_MSCKF.erase(featsup_MSCKF.begin(), featsup_MSCKF.end() - state->_options.max_msckf_in_update);
  updaterMSCKF->update(state, featsup_MSCKF);
  rT4 = boost::posix_time::microsec_clock::local_time();

  // Perform SLAM delay init and update
  // NOTE: that we provide the option here to do a *sequential* update
  // NOTE: this will be a lot faster but won't be as accurate.
  std::vector<std::shared_ptr<Feature>> feats_slam_UPDATE_TEMP;
  while (!feats_slam_UPDATE.empty()) {
    // Get sub vector of the features we will update with
    std::vector<std::shared_ptr<Feature>> featsup_TEMP;
    featsup_TEMP.insert(featsup_TEMP.begin(), feats_slam_UPDATE.begin(),
                        feats_slam_UPDATE.begin() + std::min(state->_options.max_slam_in_update, (int)feats_slam_UPDATE.size()));
    feats_slam_UPDATE.erase(feats_slam_UPDATE.begin(),
                            feats_slam_UPDATE.begin() + std::min(state->_options.max_slam_in_update, (int)feats_slam_UPDATE.size()));
    // Do the update
    updaterSLAM->update(state, featsup_TEMP);
    feats_slam_UPDATE_TEMP.insert(feats_slam_UPDATE_TEMP.end(), featsup_TEMP.begin(), featsup_TEMP.end());
  }
  feats_slam_UPDATE = feats_slam_UPDATE_TEMP;
  rT5 = boost::posix_time::microsec_clock::local_time();
  updaterSLAM->delayed_init(state, feats_slam_DELAYED);
  rT6 = boost::posix_time::microsec_clock::local_time();

  //===================================================================================
  // Update our visualization feature set, and clean up the old features
  //===================================================================================

  // Re-triangulate all current tracks in the current frame
  if (message.sensor_ids.at(0) == 0) {

    // Re-triangulate features
    retriangulate_active_tracks(message);

    // Clear the MSCKF features only on the base camera
    // Thus we should be able to visualize the other unique camera stream
    // MSCKF features as they will also be appended to the vector
    good_features_MSCKF.clear();
  }

  // Save all the MSCKF features used in the update
  for (auto const &feat : featsup_MSCKF) {
    good_features_MSCKF.push_back(feat->p_FinG);
    feat->to_delete = true;
  }

  //===================================================================================
  // Cleanup, marginalize out what we don't need any more...
  //===================================================================================

  // Remove features that where used for the update from our extractors at the last timestep
  // This allows for measurements to be used in the future if they failed to be used this time
  // Note we need to do this before we feed a new image, as we want all new measurements to NOT be deleted
  trackFEATS->get_feature_database()->cleanup();
  if (trackARUCO != nullptr) {
    trackARUCO->get_feature_database()->cleanup();
  }

  // First do anchor change if we are about to lose an anchor pose
  updaterSLAM->change_anchors(state);

  // Cleanup any features older then the marginalization time
  if ((int)state->_clones_IMU.size() > state->_options.max_clone_size) {
    trackFEATS->get_feature_database()->cleanup_measurements(state->margtimestep());
    trackDATABASE->cleanup_measurements(state->margtimestep());
    if (trackARUCO != nullptr) {
      trackARUCO->get_feature_database()->cleanup_measurements(state->margtimestep());
    }
  }

  // Finally marginalize the oldest clone if needed
  StateHelper::marginalize_old_clone(state);
  rT7 = boost::posix_time::microsec_clock::local_time();

  //===================================================================================
  // Debug info, and stats tracking
  //===================================================================================

  // Get timing statitics information
  double time_track = (rT2 - rT1).total_microseconds() * 1e-6;
  double time_prop = (rT3 - rT2).total_microseconds() * 1e-6;
  double time_msckf = (rT4 - rT3).total_microseconds() * 1e-6;
  double time_slam_update = (rT5 - rT4).total_microseconds() * 1e-6;
  double time_slam_delay = (rT6 - rT5).total_microseconds() * 1e-6;
  double time_marg = (rT7 - rT6).total_microseconds() * 1e-6;
  double time_total = (rT7 - rT1).total_microseconds() * 1e-6;

  // Timing information
  PRINT_DEBUG(BLUE "[TIME]: %.4f seconds for tracking\n" RESET, time_track);
  PRINT_DEBUG(BLUE "[TIME]: %.4f seconds for propagation\n" RESET, time_prop);
  PRINT_DEBUG(BLUE "[TIME]: %.4f seconds for MSCKF update (%d feats)\n" RESET, time_msckf, (int)featsup_MSCKF.size());
  if (state->_options.max_slam_features > 0) {
    PRINT_DEBUG(BLUE "[TIME]: %.4f seconds for SLAM update (%d feats)\n" RESET, time_slam_update, (int)state->_features_SLAM.size());
    PRINT_DEBUG(BLUE "[TIME]: %.4f seconds for SLAM delayed init (%d feats)\n" RESET, time_slam_delay, (int)feats_slam_DELAYED.size());
  }
  PRINT_DEBUG(BLUE "[TIME]: %.4f seconds for re-tri & marg (%d clones in state)\n" RESET, time_marg, (int)state->_clones_IMU.size());

  std::stringstream ss;
  ss << "[TIME]: " << std::setprecision(4) << time_total << " seconds for total (camera";
  for (const auto &id : message.sensor_ids) {
    ss << " " << id;
  }
  ss << ")" << std::endl;
  PRINT_DEBUG(BLUE "%s" RESET, ss.str().c_str());

  // Finally if we are saving stats to file, lets save it to file
  if (params.record_timing_information && of_statistics.is_open()) {
    // We want to publish in the IMU clock frame
    // The timestamp in the state will be the last camera time
    double t_ItoC = state->_calib_dt_CAMtoIMU->value()(0);
    double timestamp_inI = state->_timestamp + t_ItoC;
    // Append to the file
    of_statistics << std::fixed << std::setprecision(15) << timestamp_inI << "," << std::fixed << std::setprecision(5) << time_track << ","
                  << time_prop << "," << time_msckf << ",";
    if (state->_options.max_slam_features > 0) {
      of_statistics << time_slam_update << "," << time_slam_delay << ",";
    }
    of_statistics << time_marg << "," << time_total << std::endl;
    of_statistics.flush();
  }

  // Update our distance traveled
  if (timelastupdate != -1 && state->_clones_IMU.find(timelastupdate) != state->_clones_IMU.end()) {
    Eigen::Matrix<double, 3, 1> dx = state->_imu->pos() - state->_clones_IMU.at(timelastupdate)->pos();
    distance += dx.norm();
  }
  timelastupdate = message.timestamp;

  // Debug, print our current state
  PRINT_INFO("q_GtoI = %.3f,%.3f,%.3f,%.3f | p_IinG = %.3f,%.3f,%.3f | dist = %.2f (meters)\n", state->_imu->quat()(0),
             state->_imu->quat()(1), state->_imu->quat()(2), state->_imu->quat()(3), state->_imu->pos()(0), state->_imu->pos()(1),
             state->_imu->pos()(2), distance);
  PRINT_INFO("bg = %.4f,%.4f,%.4f | ba = %.4f,%.4f,%.4f\n", state->_imu->bias_g()(0), state->_imu->bias_g()(1), state->_imu->bias_g()(2),
             state->_imu->bias_a()(0), state->_imu->bias_a()(1), state->_imu->bias_a()(2));

  // Debug for camera imu offset
  if (state->_options.do_calib_camera_timeoffset) {
    PRINT_INFO("camera-imu timeoffset = %.5f\n", state->_calib_dt_CAMtoIMU->value()(0));
  }

  // Debug for camera intrinsics
  if (state->_options.do_calib_camera_intrinsics) {
    for (int i = 0; i < state->_options.num_cameras; i++) {
      std::shared_ptr<Vec> calib = state->_cam_intrinsics.at(i);
      PRINT_INFO("cam%d intrinsics = %.3f,%.3f,%.3f,%.3f | %.3f,%.3f,%.3f,%.3f\n", (int)i, calib->value()(0), calib->value()(1),
                 calib->value()(2), calib->value()(3), calib->value()(4), calib->value()(5), calib->value()(6), calib->value()(7));
    }
  }

  // Debug for camera extrinsics
  if (state->_options.do_calib_camera_pose) {
    for (int i = 0; i < state->_options.num_cameras; i++) {
      std::shared_ptr<PoseJPL> calib = state->_calib_IMUtoCAM.at(i);
      PRINT_INFO("cam%d extrinsics = %.3f,%.3f,%.3f,%.3f | %.3f,%.3f,%.3f\n", (int)i, calib->quat()(0), calib->quat()(1), calib->quat()(2),
                 calib->quat()(3), calib->pos()(0), calib->pos()(1), calib->pos()(2));
    }
  }
<<<<<<< HEAD

  // Debug for imu intrinsics
  if (state->_options.do_calib_imu_intrinsics && state->_options.imu_model == StateOptions::ImuModel::KALIBR) {
    PRINT_INFO("Dw = | %.4f,%.4f,%.4f | %.4f,%.4f | %.4f |\n", state->_calib_imu_dw->value()(0), state->_calib_imu_dw->value()(1),
               state->_calib_imu_dw->value()(2), state->_calib_imu_dw->value()(3), state->_calib_imu_dw->value()(4),
               state->_calib_imu_dw->value()(5));
    PRINT_INFO("Da = | %.4f,%.4f,%.4f | %.4f,%.4f | %.4f |\n", state->_calib_imu_da->value()(0), state->_calib_imu_da->value()(1),
               state->_calib_imu_da->value()(2), state->_calib_imu_da->value()(3), state->_calib_imu_da->value()(4),
               state->_calib_imu_da->value()(5));
  }
  if (state->_options.do_calib_imu_intrinsics && state->_options.imu_model == StateOptions::ImuModel::RPNG) {
    PRINT_INFO("Dw = | %.4f | %.4f,%.4f | %.4f,%.4f,%.4f |\n", state->_calib_imu_dw->value()(0), state->_calib_imu_dw->value()(1),
               state->_calib_imu_dw->value()(2), state->_calib_imu_dw->value()(3), state->_calib_imu_dw->value()(4),
               state->_calib_imu_dw->value()(5));
    PRINT_INFO("Da = | %.4f | %.4f,%.4f | %.4f,%.4f,%.4f |\n", state->_calib_imu_da->value()(0), state->_calib_imu_da->value()(1),
               state->_calib_imu_da->value()(2), state->_calib_imu_da->value()(3), state->_calib_imu_da->value()(4),
               state->_calib_imu_da->value()(5));
  }
  if (state->_options.do_calib_imu_intrinsics && state->_options.do_calib_imu_g_sensitivity) {
    PRINT_INFO("Tg = | %.4f,%.4f,%.4f |  %.4f,%.4f,%.4f | %.4f,%.4f,%.4f |\n", state->_calib_imu_tg->value()(0),
               state->_calib_imu_tg->value()(1), state->_calib_imu_tg->value()(2), state->_calib_imu_tg->value()(3),
               state->_calib_imu_tg->value()(4), state->_calib_imu_tg->value()(5), state->_calib_imu_tg->value()(6),
               state->_calib_imu_tg->value()(7), state->_calib_imu_tg->value()(8));
  }
  if (state->_options.do_calib_imu_intrinsics && state->_options.imu_model == StateOptions::ImuModel::KALIBR) {
    PRINT_INFO("q_GYROtoI = %.3f,%.3f,%.3f,%.3f\n", state->_calib_imu_GYROtoIMU->value()(0), state->_calib_imu_GYROtoIMU->value()(1),
               state->_calib_imu_GYROtoIMU->value()(2), state->_calib_imu_GYROtoIMU->value()(3));
  }
  if (state->_options.do_calib_imu_intrinsics && state->_options.imu_model == StateOptions::ImuModel::RPNG) {
    PRINT_INFO("q_ACCtoI = %.3f,%.3f,%.3f,%.3f\n", state->_calib_imu_ACCtoIMU->value()(0), state->_calib_imu_ACCtoIMU->value()(1),
               state->_calib_imu_ACCtoIMU->value()(2), state->_calib_imu_ACCtoIMU->value()(3));
  }
}

bool VioManager::try_to_initialize() {

  // Returns from our initializer
  double timestamp;
  Eigen::MatrixXd covariance;
  std::vector<std::shared_ptr<ov_type::Type>> order;

  // Try to initialize the system
  // We will wait for a jerk if we do not have the zero velocity update enabled
  // Otherwise we can initialize right away as the zero velocity will handle the stationary case
  bool wait_for_jerk = (updaterZUPT == nullptr);
  bool success = initializer->initialize(timestamp, covariance, order, state->_imu, wait_for_jerk);

  // Return if it failed
  if (!success) {
    return false;
  }

  // Set our covariance (state should already be set in the initializer)
  StateHelper::set_initial_covariance(state, covariance, order);

  // Set the state time
  state->_timestamp = timestamp;
  startup_time = timestamp;

  // Cleanup any features older then the initialization time
  // Also increase the number of features to the desired amount during estimation
  trackFEATS->get_feature_database()->cleanup_measurements(state->_timestamp);
  trackFEATS->set_num_features(params.num_pts);
  if (trackARUCO != nullptr) {
    trackARUCO->get_feature_database()->cleanup_measurements(state->_timestamp);
  }

  // Else we are good to go, print out our stats
  PRINT_INFO(GREEN "[INIT]: orientation = %.4f, %.4f, %.4f, %.4f\n" RESET, state->_imu->quat()(0), state->_imu->quat()(1),
             state->_imu->quat()(2), state->_imu->quat()(3));
  PRINT_INFO(GREEN "[INIT]: bias gyro = %.4f, %.4f, %.4f\n" RESET, state->_imu->bias_g()(0), state->_imu->bias_g()(1),
             state->_imu->bias_g()(2));
  PRINT_INFO(GREEN "[INIT]: velocity = %.4f, %.4f, %.4f\n" RESET, state->_imu->vel()(0), state->_imu->vel()(1), state->_imu->vel()(2));
  PRINT_INFO(GREEN "[INIT]: bias accel = %.4f, %.4f, %.4f\n" RESET, state->_imu->bias_a()(0), state->_imu->bias_a()(1),
             state->_imu->bias_a()(2));
  PRINT_INFO(GREEN "[INIT]: position = %.4f, %.4f, %.4f\n" RESET, state->_imu->pos()(0), state->_imu->pos()(1), state->_imu->pos()(2));
  return true;
}

void VioManager::retriangulate_active_tracks(const ov_core::CameraData &message) {

  // Start timing
  boost::posix_time::ptime retri_rT1, retri_rT2, retri_rT3, retri_rT4, retri_rT5;
  retri_rT1 = boost::posix_time::microsec_clock::local_time();

  // Clear old active track data
  active_tracks_time = state->_timestamp;
  active_image = message.images.at(0).clone();
  active_tracks_posinG.clear();
  active_tracks_uvd.clear();

  // Get all features which are tracked in the current frame
  // NOTE: This database should have all features from all trackers already in it
  // NOTE: it also has the complete history so we shouldn't see jumps from deleting measurements
  std::vector<std::shared_ptr<Feature>> active_features = trackDATABASE->features_containing_older(state->_timestamp);

  // 0. Get all timestamps our clones are at (and thus valid measurement times)
  std::vector<double> clonetimes;
  for (const auto &clone_imu : state->_clones_IMU) {
    clonetimes.emplace_back(clone_imu.first);
  }

  // 1. Clean all feature measurements and make sure they all have valid clone times
  //    Also remove any that we are unable to triangulate (due to not having enough measurements)
  auto it0 = active_features.begin();
  while (it0 != active_features.end()) {

    // Skip if it is a SLAM feature since it already is already going to be added
    if (state->_features_SLAM.find((*it0)->featid) != state->_features_SLAM.end()) {
      it0 = active_features.erase(it0);
      continue;
    }

    // Clean the feature
    (*it0)->clean_old_measurements(clonetimes);

    // Count how many measurements
    int ct_meas = 0;
    for (const auto &pair : (*it0)->timestamps) {
      ct_meas += (*it0)->timestamps[pair.first].size();
    }

    // Remove if we don't have enough and am not a SLAM feature which doesn't need triangulation
    if (ct_meas < (int)std::max(4.0, std::floor(state->_options.max_clone_size * 2.0 / 5.0))) {
      it0 = active_features.erase(it0);
    } else {
      it0++;
    }
  }
  retri_rT2 = boost::posix_time::microsec_clock::local_time();

  // Return if no features
  if (active_features.empty() && state->_features_SLAM.empty())
    return;

  // 2. Create vector of cloned *CAMERA* poses at each of our clone timesteps
  std::unordered_map<size_t, std::unordered_map<double, FeatureInitializer::ClonePose>> clones_cam;
  for (const auto &clone_calib : state->_calib_IMUtoCAM) {

    // For this camera, create the vector of camera poses
    std::unordered_map<double, FeatureInitializer::ClonePose> clones_cami;
    for (const auto &clone_imu : state->_clones_IMU) {

      // Get current camera pose
      Eigen::Matrix3d R_GtoCi = clone_calib.second->Rot() * clone_imu.second->Rot();
      Eigen::Vector3d p_CioinG = clone_imu.second->pos() - R_GtoCi.transpose() * clone_calib.second->pos();

      // Append to our map
      clones_cami.insert({clone_imu.first, FeatureInitializer::ClonePose(R_GtoCi, p_CioinG)});
    }

    // Append to our map
    clones_cam.insert({clone_calib.first, clones_cami});
  }
  retri_rT3 = boost::posix_time::microsec_clock::local_time();

  // 3. Try to triangulate all features that have measurements
  auto it1 = active_features.begin();
  while (it1 != active_features.end()) {

    // Triangulate the feature and remove if it fails
    bool success_tri = true;
    if (active_tracks_initializer->config().triangulate_1d) {
      success_tri = active_tracks_initializer->single_triangulation_1d(it1->get(), clones_cam);
    } else {
      success_tri = active_tracks_initializer->single_triangulation(it1->get(), clones_cam);
    }

    // Remove the feature if not a success
    if (!success_tri) {
      it1 = active_features.erase(it1);
      continue;
    }
    it1++;
  }
  retri_rT4 = boost::posix_time::microsec_clock::local_time();

  // Return if no features
  if (active_features.empty() && state->_features_SLAM.empty())
    return;

  // Points which we have in the global frame
  for (const auto &feat : active_features) {
    active_tracks_posinG[feat->featid] = feat->p_FinG;
  }
  for (const auto &feat : state->_features_SLAM) {
    Eigen::Vector3d p_FinG = feat.second->get_xyz(false);
    if (LandmarkRepresentation::is_relative_representation(feat.second->_feat_representation)) {
      // Assert that we have an anchor pose for this feature
      assert(feat.second->_anchor_cam_id != -1);
      // Get calibration for our anchor camera
      Eigen::Matrix3d R_ItoC = state->_calib_IMUtoCAM.at(feat.second->_anchor_cam_id)->Rot();
      Eigen::Vector3d p_IinC = state->_calib_IMUtoCAM.at(feat.second->_anchor_cam_id)->pos();
      // Anchor pose orientation and position
      Eigen::Matrix3d R_GtoI = state->_clones_IMU.at(feat.second->_anchor_clone_timestamp)->Rot();
      Eigen::Vector3d p_IinG = state->_clones_IMU.at(feat.second->_anchor_clone_timestamp)->pos();
      // Feature in the global frame
      p_FinG = R_GtoI.transpose() * R_ItoC.transpose() * (feat.second->get_xyz(false) - p_IinC) + p_IinG;
    }
    active_tracks_posinG[feat.second->_featid] = p_FinG;
  }

  // Calibration of the first camera (cam0)
  std::shared_ptr<Vec> distortion = state->_cam_intrinsics.at(0);
  std::shared_ptr<PoseJPL> calibration = state->_calib_IMUtoCAM.at(0);
  Eigen::Matrix<double, 3, 3> R_ItoC = calibration->Rot();
  Eigen::Matrix<double, 3, 1> p_IinC = calibration->pos();

  // Get current IMU clone state
  std::shared_ptr<PoseJPL> clone_Ii = state->_clones_IMU.at(active_tracks_time);
  Eigen::Matrix3d R_GtoIi = clone_Ii->Rot();
  Eigen::Vector3d p_IiinG = clone_Ii->pos();

  // 4. Next we can update our variable with the global position
  //    We also will project the features into the current frame
  for (const auto &feat : active_tracks_posinG) {

    // Project the current feature into the current frame of reference
    Eigen::Vector3d p_FinIi = R_GtoIi * (feat.second - p_IiinG);
    Eigen::Vector3d p_FinCi = R_ItoC * p_FinIi + p_IinC;
    double depth = p_FinCi(2);
    Eigen::Vector2d uv_norm, uv_dist;
    uv_norm << p_FinCi(0) / depth, p_FinCi(1) / depth;
    uv_dist = state->_cam_intrinsics_cameras.at(0)->distort_d(uv_norm);

    // Skip if not valid (i.e. negative depth, or outside of image)
    if (depth < 0.1) {
      continue;
    }

    // Skip if not valid (i.e. negative depth, or outside of image)
    int width = state->_cam_intrinsics_cameras.at(0)->w();
    int height = state->_cam_intrinsics_cameras.at(0)->h();
    if (uv_dist(0) < 0 || (int)uv_dist(0) >= width || uv_dist(1) < 0 || (int)uv_dist(1) >= height) {
      // PRINT_DEBUG("feat %zu -> depth = %.2f | u_d = %.2f | v_d = %.2f\n",(*it2)->featid,depth,uv_dist(0),uv_dist(1));
      continue;
    }

    // Finally construct the uv and depth
    Eigen::Vector3d uvd;
    uvd << uv_dist, depth;
    active_tracks_uvd.insert({feat.first, uvd});
  }
  retri_rT5 = boost::posix_time::microsec_clock::local_time();

  // Timing information
  // PRINT_DEBUG(CYAN "[RETRI-TIME]: %.4f seconds for cleaning\n" RESET, (retri_rT2-retri_rT1).total_microseconds() * 1e-6);
  // PRINT_DEBUG(CYAN "[RETRI-TIME]: %.4f seconds for triangulate setup\n" RESET, (retri_rT3-retri_rT2).total_microseconds() * 1e-6);
  // PRINT_DEBUG(CYAN "[RETRI-TIME]: %.4f seconds for triangulation\n" RESET, (retri_rT4-retri_rT3).total_microseconds() * 1e-6);
  // PRINT_DEBUG(CYAN "[RETRI-TIME]: %.4f seconds for re-projection\n" RESET, (retri_rT5-retri_rT4).total_microseconds() * 1e-6);
  // PRINT_DEBUG(CYAN "[RETRI-TIME]: %.4f seconds total\n" RESET, (retri_rT5-retri_rT1).total_microseconds() * 1e-6);
=======
>>>>>>> 2575d939
}<|MERGE_RESOLUTION|>--- conflicted
+++ resolved
@@ -666,9 +666,16 @@
                  calib->quat()(3), calib->pos()(0), calib->pos()(1), calib->pos()(2));
     }
   }
-<<<<<<< HEAD
 
   // Debug for imu intrinsics
+  if (state->_options.do_calib_imu_intrinsics && state->_options.imu_model == StateOptions::ImuModel::KALIBR) {
+    PRINT_INFO("q_GYROtoI = %.3f,%.3f,%.3f,%.3f\n", state->_calib_imu_GYROtoIMU->value()(0), state->_calib_imu_GYROtoIMU->value()(1),
+               state->_calib_imu_GYROtoIMU->value()(2), state->_calib_imu_GYROtoIMU->value()(3));
+  }
+  if (state->_options.do_calib_imu_intrinsics && state->_options.imu_model == StateOptions::ImuModel::RPNG) {
+    PRINT_INFO("q_ACCtoI = %.3f,%.3f,%.3f,%.3f\n", state->_calib_imu_ACCtoIMU->value()(0), state->_calib_imu_ACCtoIMU->value()(1),
+               state->_calib_imu_ACCtoIMU->value()(2), state->_calib_imu_ACCtoIMU->value()(3));
+  }
   if (state->_options.do_calib_imu_intrinsics && state->_options.imu_model == StateOptions::ImuModel::KALIBR) {
     PRINT_INFO("Dw = | %.4f,%.4f,%.4f | %.4f,%.4f | %.4f |\n", state->_calib_imu_dw->value()(0), state->_calib_imu_dw->value()(1),
                state->_calib_imu_dw->value()(2), state->_calib_imu_dw->value()(3), state->_calib_imu_dw->value()(4),
@@ -691,233 +698,4 @@
                state->_calib_imu_tg->value()(4), state->_calib_imu_tg->value()(5), state->_calib_imu_tg->value()(6),
                state->_calib_imu_tg->value()(7), state->_calib_imu_tg->value()(8));
   }
-  if (state->_options.do_calib_imu_intrinsics && state->_options.imu_model == StateOptions::ImuModel::KALIBR) {
-    PRINT_INFO("q_GYROtoI = %.3f,%.3f,%.3f,%.3f\n", state->_calib_imu_GYROtoIMU->value()(0), state->_calib_imu_GYROtoIMU->value()(1),
-               state->_calib_imu_GYROtoIMU->value()(2), state->_calib_imu_GYROtoIMU->value()(3));
-  }
-  if (state->_options.do_calib_imu_intrinsics && state->_options.imu_model == StateOptions::ImuModel::RPNG) {
-    PRINT_INFO("q_ACCtoI = %.3f,%.3f,%.3f,%.3f\n", state->_calib_imu_ACCtoIMU->value()(0), state->_calib_imu_ACCtoIMU->value()(1),
-               state->_calib_imu_ACCtoIMU->value()(2), state->_calib_imu_ACCtoIMU->value()(3));
-  }
-}
-
-bool VioManager::try_to_initialize() {
-
-  // Returns from our initializer
-  double timestamp;
-  Eigen::MatrixXd covariance;
-  std::vector<std::shared_ptr<ov_type::Type>> order;
-
-  // Try to initialize the system
-  // We will wait for a jerk if we do not have the zero velocity update enabled
-  // Otherwise we can initialize right away as the zero velocity will handle the stationary case
-  bool wait_for_jerk = (updaterZUPT == nullptr);
-  bool success = initializer->initialize(timestamp, covariance, order, state->_imu, wait_for_jerk);
-
-  // Return if it failed
-  if (!success) {
-    return false;
-  }
-
-  // Set our covariance (state should already be set in the initializer)
-  StateHelper::set_initial_covariance(state, covariance, order);
-
-  // Set the state time
-  state->_timestamp = timestamp;
-  startup_time = timestamp;
-
-  // Cleanup any features older then the initialization time
-  // Also increase the number of features to the desired amount during estimation
-  trackFEATS->get_feature_database()->cleanup_measurements(state->_timestamp);
-  trackFEATS->set_num_features(params.num_pts);
-  if (trackARUCO != nullptr) {
-    trackARUCO->get_feature_database()->cleanup_measurements(state->_timestamp);
-  }
-
-  // Else we are good to go, print out our stats
-  PRINT_INFO(GREEN "[INIT]: orientation = %.4f, %.4f, %.4f, %.4f\n" RESET, state->_imu->quat()(0), state->_imu->quat()(1),
-             state->_imu->quat()(2), state->_imu->quat()(3));
-  PRINT_INFO(GREEN "[INIT]: bias gyro = %.4f, %.4f, %.4f\n" RESET, state->_imu->bias_g()(0), state->_imu->bias_g()(1),
-             state->_imu->bias_g()(2));
-  PRINT_INFO(GREEN "[INIT]: velocity = %.4f, %.4f, %.4f\n" RESET, state->_imu->vel()(0), state->_imu->vel()(1), state->_imu->vel()(2));
-  PRINT_INFO(GREEN "[INIT]: bias accel = %.4f, %.4f, %.4f\n" RESET, state->_imu->bias_a()(0), state->_imu->bias_a()(1),
-             state->_imu->bias_a()(2));
-  PRINT_INFO(GREEN "[INIT]: position = %.4f, %.4f, %.4f\n" RESET, state->_imu->pos()(0), state->_imu->pos()(1), state->_imu->pos()(2));
-  return true;
-}
-
-void VioManager::retriangulate_active_tracks(const ov_core::CameraData &message) {
-
-  // Start timing
-  boost::posix_time::ptime retri_rT1, retri_rT2, retri_rT3, retri_rT4, retri_rT5;
-  retri_rT1 = boost::posix_time::microsec_clock::local_time();
-
-  // Clear old active track data
-  active_tracks_time = state->_timestamp;
-  active_image = message.images.at(0).clone();
-  active_tracks_posinG.clear();
-  active_tracks_uvd.clear();
-
-  // Get all features which are tracked in the current frame
-  // NOTE: This database should have all features from all trackers already in it
-  // NOTE: it also has the complete history so we shouldn't see jumps from deleting measurements
-  std::vector<std::shared_ptr<Feature>> active_features = trackDATABASE->features_containing_older(state->_timestamp);
-
-  // 0. Get all timestamps our clones are at (and thus valid measurement times)
-  std::vector<double> clonetimes;
-  for (const auto &clone_imu : state->_clones_IMU) {
-    clonetimes.emplace_back(clone_imu.first);
-  }
-
-  // 1. Clean all feature measurements and make sure they all have valid clone times
-  //    Also remove any that we are unable to triangulate (due to not having enough measurements)
-  auto it0 = active_features.begin();
-  while (it0 != active_features.end()) {
-
-    // Skip if it is a SLAM feature since it already is already going to be added
-    if (state->_features_SLAM.find((*it0)->featid) != state->_features_SLAM.end()) {
-      it0 = active_features.erase(it0);
-      continue;
-    }
-
-    // Clean the feature
-    (*it0)->clean_old_measurements(clonetimes);
-
-    // Count how many measurements
-    int ct_meas = 0;
-    for (const auto &pair : (*it0)->timestamps) {
-      ct_meas += (*it0)->timestamps[pair.first].size();
-    }
-
-    // Remove if we don't have enough and am not a SLAM feature which doesn't need triangulation
-    if (ct_meas < (int)std::max(4.0, std::floor(state->_options.max_clone_size * 2.0 / 5.0))) {
-      it0 = active_features.erase(it0);
-    } else {
-      it0++;
-    }
-  }
-  retri_rT2 = boost::posix_time::microsec_clock::local_time();
-
-  // Return if no features
-  if (active_features.empty() && state->_features_SLAM.empty())
-    return;
-
-  // 2. Create vector of cloned *CAMERA* poses at each of our clone timesteps
-  std::unordered_map<size_t, std::unordered_map<double, FeatureInitializer::ClonePose>> clones_cam;
-  for (const auto &clone_calib : state->_calib_IMUtoCAM) {
-
-    // For this camera, create the vector of camera poses
-    std::unordered_map<double, FeatureInitializer::ClonePose> clones_cami;
-    for (const auto &clone_imu : state->_clones_IMU) {
-
-      // Get current camera pose
-      Eigen::Matrix3d R_GtoCi = clone_calib.second->Rot() * clone_imu.second->Rot();
-      Eigen::Vector3d p_CioinG = clone_imu.second->pos() - R_GtoCi.transpose() * clone_calib.second->pos();
-
-      // Append to our map
-      clones_cami.insert({clone_imu.first, FeatureInitializer::ClonePose(R_GtoCi, p_CioinG)});
-    }
-
-    // Append to our map
-    clones_cam.insert({clone_calib.first, clones_cami});
-  }
-  retri_rT3 = boost::posix_time::microsec_clock::local_time();
-
-  // 3. Try to triangulate all features that have measurements
-  auto it1 = active_features.begin();
-  while (it1 != active_features.end()) {
-
-    // Triangulate the feature and remove if it fails
-    bool success_tri = true;
-    if (active_tracks_initializer->config().triangulate_1d) {
-      success_tri = active_tracks_initializer->single_triangulation_1d(it1->get(), clones_cam);
-    } else {
-      success_tri = active_tracks_initializer->single_triangulation(it1->get(), clones_cam);
-    }
-
-    // Remove the feature if not a success
-    if (!success_tri) {
-      it1 = active_features.erase(it1);
-      continue;
-    }
-    it1++;
-  }
-  retri_rT4 = boost::posix_time::microsec_clock::local_time();
-
-  // Return if no features
-  if (active_features.empty() && state->_features_SLAM.empty())
-    return;
-
-  // Points which we have in the global frame
-  for (const auto &feat : active_features) {
-    active_tracks_posinG[feat->featid] = feat->p_FinG;
-  }
-  for (const auto &feat : state->_features_SLAM) {
-    Eigen::Vector3d p_FinG = feat.second->get_xyz(false);
-    if (LandmarkRepresentation::is_relative_representation(feat.second->_feat_representation)) {
-      // Assert that we have an anchor pose for this feature
-      assert(feat.second->_anchor_cam_id != -1);
-      // Get calibration for our anchor camera
-      Eigen::Matrix3d R_ItoC = state->_calib_IMUtoCAM.at(feat.second->_anchor_cam_id)->Rot();
-      Eigen::Vector3d p_IinC = state->_calib_IMUtoCAM.at(feat.second->_anchor_cam_id)->pos();
-      // Anchor pose orientation and position
-      Eigen::Matrix3d R_GtoI = state->_clones_IMU.at(feat.second->_anchor_clone_timestamp)->Rot();
-      Eigen::Vector3d p_IinG = state->_clones_IMU.at(feat.second->_anchor_clone_timestamp)->pos();
-      // Feature in the global frame
-      p_FinG = R_GtoI.transpose() * R_ItoC.transpose() * (feat.second->get_xyz(false) - p_IinC) + p_IinG;
-    }
-    active_tracks_posinG[feat.second->_featid] = p_FinG;
-  }
-
-  // Calibration of the first camera (cam0)
-  std::shared_ptr<Vec> distortion = state->_cam_intrinsics.at(0);
-  std::shared_ptr<PoseJPL> calibration = state->_calib_IMUtoCAM.at(0);
-  Eigen::Matrix<double, 3, 3> R_ItoC = calibration->Rot();
-  Eigen::Matrix<double, 3, 1> p_IinC = calibration->pos();
-
-  // Get current IMU clone state
-  std::shared_ptr<PoseJPL> clone_Ii = state->_clones_IMU.at(active_tracks_time);
-  Eigen::Matrix3d R_GtoIi = clone_Ii->Rot();
-  Eigen::Vector3d p_IiinG = clone_Ii->pos();
-
-  // 4. Next we can update our variable with the global position
-  //    We also will project the features into the current frame
-  for (const auto &feat : active_tracks_posinG) {
-
-    // Project the current feature into the current frame of reference
-    Eigen::Vector3d p_FinIi = R_GtoIi * (feat.second - p_IiinG);
-    Eigen::Vector3d p_FinCi = R_ItoC * p_FinIi + p_IinC;
-    double depth = p_FinCi(2);
-    Eigen::Vector2d uv_norm, uv_dist;
-    uv_norm << p_FinCi(0) / depth, p_FinCi(1) / depth;
-    uv_dist = state->_cam_intrinsics_cameras.at(0)->distort_d(uv_norm);
-
-    // Skip if not valid (i.e. negative depth, or outside of image)
-    if (depth < 0.1) {
-      continue;
-    }
-
-    // Skip if not valid (i.e. negative depth, or outside of image)
-    int width = state->_cam_intrinsics_cameras.at(0)->w();
-    int height = state->_cam_intrinsics_cameras.at(0)->h();
-    if (uv_dist(0) < 0 || (int)uv_dist(0) >= width || uv_dist(1) < 0 || (int)uv_dist(1) >= height) {
-      // PRINT_DEBUG("feat %zu -> depth = %.2f | u_d = %.2f | v_d = %.2f\n",(*it2)->featid,depth,uv_dist(0),uv_dist(1));
-      continue;
-    }
-
-    // Finally construct the uv and depth
-    Eigen::Vector3d uvd;
-    uvd << uv_dist, depth;
-    active_tracks_uvd.insert({feat.first, uvd});
-  }
-  retri_rT5 = boost::posix_time::microsec_clock::local_time();
-
-  // Timing information
-  // PRINT_DEBUG(CYAN "[RETRI-TIME]: %.4f seconds for cleaning\n" RESET, (retri_rT2-retri_rT1).total_microseconds() * 1e-6);
-  // PRINT_DEBUG(CYAN "[RETRI-TIME]: %.4f seconds for triangulate setup\n" RESET, (retri_rT3-retri_rT2).total_microseconds() * 1e-6);
-  // PRINT_DEBUG(CYAN "[RETRI-TIME]: %.4f seconds for triangulation\n" RESET, (retri_rT4-retri_rT3).total_microseconds() * 1e-6);
-  // PRINT_DEBUG(CYAN "[RETRI-TIME]: %.4f seconds for re-projection\n" RESET, (retri_rT5-retri_rT4).total_microseconds() * 1e-6);
-  // PRINT_DEBUG(CYAN "[RETRI-TIME]: %.4f seconds total\n" RESET, (retri_rT5-retri_rT1).total_microseconds() * 1e-6);
-=======
->>>>>>> 2575d939
 }