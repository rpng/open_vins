--- conflicted
+++ resolved
@@ -500,7 +500,7 @@
     Eigen::Vector3d w_BinB (state_plus_world(10),state_plus_world(11),state_plus_world(12));
     Eigen::Vector3d w_iinIMU (state_plus_world(10),state_plus_world(11),state_plus_world(12));
     Eigen::Vector3d v_BinB = - T_ItoB.block(0,0,3,3) *skew_ItoB * w_iinIMU + T_ItoB.block(0,0,3,3) * v_iinIMU ;
-<<<<<<< HEAD
+
     //std::cout<<"R_BtoB0: "<< R_BtoB0.determinant() <<std::endl; 
     //Eigen::Matrix3d R_ItoM = T_ItoM.block(0,0,3,3);
     //std::cout<<"R_ItoM: "<< R_ItoM.determinant() <<std::endl;
@@ -508,14 +508,10 @@
     //std::cout<<"R_ItoB: "<< R_ItoB.determinant() <<std::endl;
     //Eigen::Matrix3d R_BtoI = T_BtoI.block(0,0,3,3);
     //std::cout<<"R_BtoI: "<< R_BtoI.determinant() <<std::endl;   
-=======
-
->>>>>>> 0baddf8e
 
     // Eigen::Vector3d w_iinI (state_plus_world(10),state_plus_world(11),state_plus_world(12));
     // Eigen::Vector3d w_BinB =  w_iinI;
     // Eigen::Vector3d v_BinB = T_ItoB.block(0,0,3,3)*v_iinIMU + skew_ItoB*T_ItoB.block(0,0,3,3)*w_iinI;
-<<<<<<< HEAD
     // Eigen::Vector3d v_BinW = T_BtoW.block(0,0,3,3).transpose() * v_BinB;
     // Eigen::Vector3d v_BinB0 = T_BtoB0.block(0,0,3,3).transpose() * v_BinB;
     Eigen::Quaterniond T_BinB0_from_q;
@@ -531,10 +527,7 @@
 
     Eigen::Vector3d v_BinB0 =   T_BinB0_from_q.normalized().toRotationMatrix() * v_BinB ;
     Eigen::Vector3d v_BinW =   T_BinW_from_q.normalized().toRotationMatrix() * v_BinB ;
-=======
-    Eigen::Vector3d v_BinW = T_BtoW.block(0,0,3,3).transpose() * v_BinB;
-    Eigen::Vector3d v_BinB0 = T_BtoB0.block(0,0,3,3).transpose() * v_BinB;
->>>>>>> 0baddf8e
+
     // Eigen::Vector3d v_BinB0 = T_MtoB0.block(0,0,3,3)* v_BinB ;
 
     // The POSE component (orientation and position)
