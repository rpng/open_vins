/*
 * OpenVINS: An Open Platform for Visual-Inertial Research
 * Copyright (C) 2018-2022 Patrick Geneva
 * Copyright (C) 2018-2022 Guoquan Huang
 * Copyright (C) 2018-2022 OpenVINS Contributors
 * Copyright (C) 2018-2019 Kevin Eckenhoff
 *
 * This program is free software: you can redistribute it and/or modify
 * it under the terms of the GNU General Public License as published by
 * the Free Software Foundation, either version 3 of the License, or
 * (at your option) any later version.
 *
 * This program is distributed in the hope that it will be useful,
 * but WITHOUT ANY WARRANTY; without even the implied warranty of
 * MERCHANTABILITY or FITNESS FOR A PARTICULAR PURPOSE.  See the
 * GNU General Public License for more details.
 *
 * You should have received a copy of the GNU General Public License
 * along with this program.  If not, see <https://www.gnu.org/licenses/>.
 */

#ifndef OV_MSCKF_ROS1VISUALIZER_H
#define OV_MSCKF_ROS1VISUALIZER_H

#include <geometry_msgs/PoseStamped.h>
#include <geometry_msgs/PoseWithCovarianceStamped.h>
#include <image_transport/image_transport.h>
#include <message_filters/subscriber.h>
#include <message_filters/sync_policies/approximate_time.h>
#include <message_filters/time_synchronizer.h>
#include <nav_msgs/Odometry.h>
#include <nav_msgs/Path.h>
#include <ros/ros.h>
#include <sensor_msgs/CameraInfo.h>
#include <sensor_msgs/Image.h>
#include <sensor_msgs/Imu.h>
#include <sensor_msgs/NavSatFix.h>
#include <sensor_msgs/PointCloud.h>
#include <sensor_msgs/PointCloud2.h>
#include <sensor_msgs/point_cloud2_iterator.h>
#include <std_msgs/Float64.h>
#include <tf/transform_broadcaster.h>

#include <atomic>
#include <fstream>
#include <memory>
#include <mutex>

#include <Eigen/Eigen>
#include <boost/date_time/posix_time/posix_time.hpp>
#include <boost/filesystem.hpp>
#include <cv_bridge/cv_bridge.h>

namespace ov_core {
class YamlParser;
struct CameraData;
} // namespace ov_core

namespace ov_msckf {

class VioManager;
class Simulator;

/**
 * @brief Helper class that will publish results onto the ROS framework.
 *
 * Also save to file the current total state and covariance along with the groundtruth if we are simulating.
 * We visualize the following things:
 * - State of the system on TF, pose message, and path
 * - Image of our tracker
 * - Our different features (SLAM, MSCKF, ARUCO)
 * - Groundtruth trajectory if we have it
 */
class ROS1Visualizer {

public:
  /**
   * @brief Default constructor
   * @param nh ROS node handler
   * @param app Core estimator manager
   * @param sim Simulator if we are simulating
   */
  ROS1Visualizer(std::shared_ptr<ros::NodeHandle> nh, std::shared_ptr<VioManager> app, std::shared_ptr<Simulator> sim = nullptr);

  /**
   * @brief Will setup ROS subscribers and callbacks
   * @param parser Configuration file parser
   */
  void setup_subscribers(std::shared_ptr<ov_core::YamlParser> parser);
  
  /**
   * @brief setup T_MtoW tf in order to compensate local frame to global frame tf
   * @param parser Configuration file parser
   */
  void setup_T_MtoW(std::shared_ptr<ov_core::YamlParser> parser); 

  /**
   * @brief Will visualize the system if we have new things
   */
  void visualize();

  /**
   * @brief Will publish our odometry message for the current timestep.
   * This will take the current state estimate and get the propagated pose to the desired time.
   * This can be used to get pose estimates on systems which require high frequency pose estimates.
   */
  void visualize_odometry(double timestamp);

  /**
   * @brief After the run has ended, print results
   */
  void visualize_final();

  /// Callback for inertial information
  void callback_inertial(const sensor_msgs::Imu::ConstPtr &msg);

  /// Callback for monocular cameras information
  void callback_monocular(const sensor_msgs::ImageConstPtr &msg0, int cam_id0);

  /// Callback for synchronized stereo camera information
  void callback_stereo(const sensor_msgs::ImageConstPtr &msg0, const sensor_msgs::ImageConstPtr &msg1, int cam_id0, int cam_id1);

protected:
  /// Publish the current state
  void publish_state();

  /// Publish the active tracking image
  void publish_images();

  /// Publish current features
  void publish_features();

  /// Publish groundtruth (if we have it)
  void publish_groundtruth();

  /// Publish loop-closure information of current pose and active track information
  void publish_loopclosure_information();

  Eigen::Matrix<double, 7, 1> print_tf(Eigen::Matrix4d T);

  /// Global node handler
  std::shared_ptr<ros::NodeHandle> _nh;

  /// Core application of the filter system
  std::shared_ptr<VioManager> _app;

  /// Simulator (is nullptr if we are not sim'ing)
  std::shared_ptr<Simulator> _sim;

  // Our publishers
  image_transport::Publisher it_pub_tracks, it_pub_loop_img_depth, it_pub_loop_img_depth_color;
  ros::Publisher pub_poseimu, pub_odomimu, pub_pathimu;
  ros::Publisher pub_poseworld, pub_odomworld, pub_pathworld;
  ros::Publisher pub_poseworldB0, pub_odomworldB0, pub_pathworldB0;
  ros::Publisher pub_points_msckf, pub_points_slam, pub_points_aruco, pub_points_sim;
  ros::Publisher pub_loop_pose, pub_loop_point, pub_loop_extrinsic, pub_loop_intrinsics;
  std::shared_ptr<tf::TransformBroadcaster> mTfBr;

  // Our subscribers and camera synchronizers
  ros::Subscriber sub_imu;
  std::vector<ros::Subscriber> subs_cam;
  typedef message_filters::sync_policies::ApproximateTime<sensor_msgs::Image, sensor_msgs::Image> sync_pol;
  std::vector<std::shared_ptr<message_filters::Synchronizer<sync_pol>>> sync_cam;
  std::vector<std::shared_ptr<message_filters::Subscriber<sensor_msgs::Image>>> sync_subs_cam;

  // For path viz
  unsigned int poses_seq_imu = 0;
  std::vector<geometry_msgs::PoseStamped> poses_imu;

  // Groundtruth infomation
  ros::Publisher pub_pathgt, pub_posegt;
  double summed_mse_ori = 0.0;
  double summed_mse_pos = 0.0;
  double summed_nees_ori = 0.0;
  double summed_nees_pos = 0.0;
  size_t summed_number = 0;

  // Start and end timestamps
  bool start_time_set = false;
  boost::posix_time::ptime rT1, rT2;

  // Thread atomics
  std::atomic<bool> thread_update_running;

  /// Queue up camera measurements sorted by time and trigger once we have
  /// exactly one IMU measurement with timestamp newer than the camera measurement
  /// This also handles out-of-order camera measurements, which is rare, but
  /// a nice feature to have for general robustness to bad camera drivers.
  std::deque<ov_core::CameraData> camera_queue;
  std::mutex camera_queue_mtx;

  // Last camera message timestamps we have received (mapped by cam id)
  std::map<int, double> camera_last_timestamp;

  // Last timestamp we visualized at
  double last_visualization_timestamp = 0;
  double last_visualization_timestamp_image = 0;

  // Our groundtruth states
  std::map<double, Eigen::Matrix<double, 17, 1>> gt_states;

  // For path viz
  unsigned int poses_seq_gt = 0;
  std::vector<geometry_msgs::PoseStamped> poses_gt;
  bool publish_global2imu_tf = true;
  bool publish_world2body_tf = true;
  bool publish_calibration_tf = true;

  // Files and if we should save total state
  bool save_total_state = false;
  std::ofstream of_state_est, of_state_std, of_state_gt;

  // Transformation between vio local (IMU) frame to vicon world frame
  Eigen::Matrix4d T_MtoW = Eigen::Matrix4d::Identity();
  Eigen::Matrix4d T_ItoB = Eigen::Matrix4d::Identity();
  Eigen::Matrix4d T_BtoI = Eigen::Matrix4d::Identity();
  Eigen::Matrix4d T_B0toW = Eigen::Matrix4d::Identity();
  Eigen::Matrix4d T_WtoB0 = Eigen::Matrix4d::Identity();
  Eigen::Matrix4d T_MtoB0 = Eigen::Matrix4d::Identity();
  Eigen::Matrix<double, 7, 1> T_MtoW_eigen;

  bool got_init_tf=false;
  Eigen::Matrix4d T_init_tf = Eigen::Matrix4d::Identity();
  Eigen::Matrix4d T_init_tf_inv = Eigen::Matrix4d::Identity();
  Eigen::Matrix3d hat_M2B0;

  int skip_count = 0;
<<<<<<< HEAD
  int pub_frequency = -1;
  float imu_rate = 0;
  float odom_rate = 0;
=======
  double pub_frequency = 0.0;
  float imu_rate = 0;
  float odom_rate = 0;
  double last_timestamp = 0;
>>>>>>> 05749976
};

} // namespace ov_msckf

#endif // OV_MSCKF_ROS1VISUALIZER_H<|MERGE_RESOLUTION|>--- conflicted
+++ resolved
@@ -225,16 +225,11 @@
   Eigen::Matrix3d hat_M2B0;
 
   int skip_count = 0;
-<<<<<<< HEAD
-  int pub_frequency = -1;
-  float imu_rate = 0;
-  float odom_rate = 0;
-=======
+
   double pub_frequency = 0.0;
   float imu_rate = 0;
   float odom_rate = 0;
   double last_timestamp = 0;
->>>>>>> 05749976
 };
 
 } // namespace ov_msckf
