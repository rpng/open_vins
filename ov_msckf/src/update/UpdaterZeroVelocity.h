/*
 * OpenVINS: An Open Platform for Visual-Inertial Research
 * Copyright (C) 2018-2022 Patrick Geneva
 * Copyright (C) 2018-2022 Guoquan Huang
 * Copyright (C) 2018-2022 OpenVINS Contributors
 * Copyright (C) 2018-2019 Kevin Eckenhoff
 *
 * This program is free software: you can redistribute it and/or modify
 * it under the terms of the GNU General Public License as published by
 * the Free Software Foundation, either version 3 of the License, or
 * (at your option) any later version.
 *
 * This program is distributed in the hope that it will be useful,
 * but WITHOUT ANY WARRANTY; without even the implied warranty of
 * MERCHANTABILITY or FITNESS FOR A PARTICULAR PURPOSE.  See the
 * GNU General Public License for more details.
 *
 * You should have received a copy of the GNU General Public License
 * along with this program.  If not, see <https://www.gnu.org/licenses/>.
 */

#ifndef OV_MSCKF_UPDATER_ZEROVELOCITY_H
#define OV_MSCKF_UPDATER_ZEROVELOCITY_H

#include <memory>

#include "utils/sensor_data.h"

#include "UpdaterOptions.h"
#include "utils/NoiseManager.h"

namespace ov_core {
class Feature;
class FeatureDatabase;
} // namespace ov_core
namespace ov_type {
class Landmark;
} // namespace ov_type

namespace ov_msckf {

class State;
class Propagator;

/**
 * @brief Will try to *detect* and then update using zero velocity assumption.
 *
 * Consider the case that a VIO unit remains stationary for a period time.
 * Typically this can cause issues in a monocular system without SLAM features since no features can be triangulated.
 * Additional, if features could be triangulated (e.g. stereo) the quality can be poor and hurt performance.
 * If we can detect the cases where we are stationary then we can leverage this to prevent the need to do feature update during this period.
 * The main application would be using this on a **wheeled vehicle** which needs to stop (e.g. stop lights or parking).
 */
class UpdaterZeroVelocity {

public:
  /**
   * @brief Default constructor for our zero velocity detector and updater.
   * @param options Updater options (chi2 multiplier)
   * @param noises imu noise characteristics (continuous time)
   * @param db Feature tracker database with all features in it
   * @param prop Propagator class object which can predict the state forward in time
   * @param gravity_mag Global gravity magnitude of the system (normally 9.81)
   * @param zupt_max_velocity Max velocity we should consider to do a update with
   * @param zupt_noise_multiplier Multiplier of our IMU noise matrix (default should be 1.0)
   * @param zupt_max_disparity Max disparity we should consider to do a update with
   */
  UpdaterZeroVelocity(UpdaterOptions &options, NoiseManager &noises, std::shared_ptr<ov_core::FeatureDatabase> db,
                      std::shared_ptr<Propagator> prop, double gravity_mag, double zupt_max_velocity, double zupt_noise_multiplier,
<<<<<<< HEAD
                      double zupt_max_disparity)
      : _options(options), _noises(noises), _db(db), _prop(prop), _zupt_max_velocity(zupt_max_velocity),
        _zupt_noise_multiplier(zupt_noise_multiplier), _zupt_max_disparity(zupt_max_disparity) {

    // Gravity
    _gravity << 0.0, 0.0, gravity_mag;

    // Initialize the chi squared test table with confidence level 0.95
    // https://github.com/KumarRobotics/msckf_vio/blob/050c50defa5a7fd9a04c1eed5687b405f02919b5/src/msckf_vio.cpp#L215-L221
    for (int i = 1; i < 1000; i++) {
      boost::math::chi_squared chi_squared_dist(i);
      chi_squared_table[i] = boost::math::quantile(chi_squared_dist, 0.95);
    }
  }
=======
                      double zupt_max_disparity);
>>>>>>> 2575d939

  /**
   * @brief Feed function for inertial data
   * @param message Contains our timestamp and inertial information
   * @param oldest_time Time that we can discard measurements before
   */
  void feed_imu(const ov_core::ImuData &message, double oldest_time = -1) {

    // Append it to our vector
    imu_data.emplace_back(message);

    // Sort our imu data (handles any out of order measurements)
    // std::sort(imu_data.begin(), imu_data.end(), [](const IMUDATA i, const IMUDATA j) {
    //    return i.timestamp < j.timestamp;
    //});

    // Loop through and delete imu messages that are older than our requested time
    if (oldest_time != -1) {
      auto it0 = imu_data.begin();
      while (it0 != imu_data.end()) {
        if (it0->timestamp < oldest_time - 0.10) {
          it0 = imu_data.erase(it0);
        } else {
          it0++;
        }
      }
    }
  }

  /**
   * @brief Will first detect if the system is zero velocity, then will update.
   * @param state State of the filter
   * @param timestamp Next camera timestamp we want to see if we should propagate to.
   * @return True if the system is currently at zero velocity
   */
  bool try_update(std::shared_ptr<State> state, double timestamp);

protected:
  /// Options used during update (chi2 multiplier)
  UpdaterOptions _options;

  /// Container for the imu noise values
  NoiseManager _noises;

  /// Feature tracker database with all features in it
  std::shared_ptr<ov_core::FeatureDatabase> _db;

  /// Our propagator!
  std::shared_ptr<Propagator> _prop;

  /// Gravity vector
  Eigen::Vector3d _gravity;

  /// Max velocity (m/s) that we should consider a zupt with
  double _zupt_max_velocity = 1.0;

  /// Multiplier of our IMU noise matrix (default should be 1.0)
  double _zupt_noise_multiplier = 1.0;

  /// Max disparity (pixels) that we should consider a zupt with
  double _zupt_max_disparity = 1.0;

  /// Chi squared 95th percentile table (lookup would be size of residual)
  std::map<int, double> chi_squared_table;

  /// Our history of IMU messages (time, angular, linear)
  std::vector<ov_core::ImuData> imu_data;

  /// Estimate for time offset at last propagation time
  double last_prop_time_offset = 0.0;
  bool have_last_prop_time_offset = false;

  /// Last timestamp we did zero velocity update with
  double last_zupt_state_timestamp = 0.0;
};

} // namespace ov_msckf

#endif // OV_MSCKF_UPDATER_ZEROVELOCITY_H<|MERGE_RESOLUTION|>--- conflicted
+++ resolved
@@ -67,52 +67,14 @@
    */
   UpdaterZeroVelocity(UpdaterOptions &options, NoiseManager &noises, std::shared_ptr<ov_core::FeatureDatabase> db,
                       std::shared_ptr<Propagator> prop, double gravity_mag, double zupt_max_velocity, double zupt_noise_multiplier,
-<<<<<<< HEAD
-                      double zupt_max_disparity)
-      : _options(options), _noises(noises), _db(db), _prop(prop), _zupt_max_velocity(zupt_max_velocity),
-        _zupt_noise_multiplier(zupt_noise_multiplier), _zupt_max_disparity(zupt_max_disparity) {
-
-    // Gravity
-    _gravity << 0.0, 0.0, gravity_mag;
-
-    // Initialize the chi squared test table with confidence level 0.95
-    // https://github.com/KumarRobotics/msckf_vio/blob/050c50defa5a7fd9a04c1eed5687b405f02919b5/src/msckf_vio.cpp#L215-L221
-    for (int i = 1; i < 1000; i++) {
-      boost::math::chi_squared chi_squared_dist(i);
-      chi_squared_table[i] = boost::math::quantile(chi_squared_dist, 0.95);
-    }
-  }
-=======
                       double zupt_max_disparity);
->>>>>>> 2575d939
 
   /**
    * @brief Feed function for inertial data
    * @param message Contains our timestamp and inertial information
    * @param oldest_time Time that we can discard measurements before
    */
-  void feed_imu(const ov_core::ImuData &message, double oldest_time = -1) {
-
-    // Append it to our vector
-    imu_data.emplace_back(message);
-
-    // Sort our imu data (handles any out of order measurements)
-    // std::sort(imu_data.begin(), imu_data.end(), [](const IMUDATA i, const IMUDATA j) {
-    //    return i.timestamp < j.timestamp;
-    //});
-
-    // Loop through and delete imu messages that are older than our requested time
-    if (oldest_time != -1) {
-      auto it0 = imu_data.begin();
-      while (it0 != imu_data.end()) {
-        if (it0->timestamp < oldest_time - 0.10) {
-          it0 = imu_data.erase(it0);
-        } else {
-          it0++;
-        }
-      }
-    }
-  }
+  void feed_imu(const ov_core::ImuData &message, double oldest_time = -1);
 
   /**
    * @brief Will first detect if the system is zero velocity, then will update.
